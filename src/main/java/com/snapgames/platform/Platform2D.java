--- conflicted
+++ resolved
@@ -1,6 +1,6 @@
 package com.snapgames.platform;
 
-import com.snapgames.demo.DemoScene;
+import com.snapgames.platform.demo.DemoScene;
 
 import javax.imageio.ImageIO;
 import javax.sound.sampled.*;
@@ -709,14 +709,11 @@
 
         GameObject getObject(int idx);
 
-<<<<<<< HEAD
-=======
         List<Behavior<? extends Node>> getBehaviors();
 
         Platform2D getPlatform();
 
         World getWorld();
->>>>>>> 275e2c0a
     }
 
     /**
@@ -911,7 +908,6 @@
                 activeScene = scenes.get(sName);
                 if (Optional.ofNullable(activeScene).isPresent()) {
                     activeScene.initialize(app);
-                    activeScene.load(app);
                     activeScene.create(app);
                 }
             }
@@ -978,7 +974,35 @@
     }
 
     /**
-<<<<<<< HEAD
+     * The {@link Behavior} interface is a way to easily implement new processing for each of the <code>create</code>,
+     * <code>input</code>, <code>update</code> and <code>draw</code> operation for the {@link Node} instance taking
+     * advantage of this behavior.
+     *
+     * @param <T> The
+     */
+    public interface Behavior<T extends Node> {
+
+        default void input(Scene s, Node n) {
+        }
+
+        default void update(Scene s, double elapsed, GameObject n) {
+        }
+
+        default void draw(Scene s, Graphics2D g, T n) {
+        }
+    }
+
+    public static abstract class AbstractBehavior<T extends Node> implements Behavior<T> {
+
+    }
+
+    public interface ParticleBehavior<T extends Node> extends Behavior<T> {
+        default GameObject create(Scene s, GameObject o) {
+            return null;
+        }
+    }
+
+    /**
      * The `SoundManager` will help play sound and music as WAV file.
      * <ul>
      *     <li>Add sound from file with {@link SoundManager#loadSound(String, String)},</li>
@@ -1031,33 +1055,6 @@
                     clip.setFramePosition(0);
                 }
             }
-=======
-     * The {@link Behavior} interface is a way to easily implement new processing for each of the <code>create</code>,
-     * <code>input</code>, <code>update</code> and <code>draw</code> operation for the {@link Node} instance taking
-     * advantage of this behavior.
-     *
-     * @param <T> The
-     */
-    public interface Behavior<T extends Node> {
-
-        default void input(Scene s, Node n) {
-        }
-
-        default void update(Scene s, double elapsed, GameObject n) {
-        }
-
-        default void draw(Scene s, Graphics2D g, T n) {
-        }
-    }
-
-    public static abstract class AbstractBehavior<T extends Node> implements Behavior<T> {
-
-    }
-
-    public interface ParticleBehavior<T extends Node> extends Behavior<T> {
-        default GameObject create(Scene s, GameObject o) {
-            return null;
->>>>>>> 275e2c0a
         }
     }
 
@@ -1348,6 +1345,8 @@
                 cumulatedTime = 0;
                 frames = 0;
                 updates = 0;
+            }
+            if (cumulatedTime % 333 == 0) {
                 updateStats(stats, framesPerSec, updatesPerSec, gameTime, elapsed);
             }
             if (drawFlag) {
@@ -1395,6 +1394,7 @@
         stats.put("5:ups", updatesPerSec);
         stats.put("6:time", formatDuration(gameTime, false));
         stats.put("6:elps", elapsed);
+
     }
 
     /**
@@ -1451,19 +1451,13 @@
                     o.dx *= o.material.friction;
                     o.dy *= o.material.friction;
 
-<<<<<<< HEAD
-=======
                     o.getBehaviors().forEach(b -> b.update(scn, elapsed, o));
->>>>>>> 275e2c0a
                     o.update(elapsed);
                     keepGameObjectIntoPlayArea(world, o);
                     o.forces.clear();
 
                 });
-<<<<<<< HEAD
-=======
-
->>>>>>> 275e2c0a
+
         if (Optional.ofNullable(scnManager.getActiveScene()).isPresent()) {
             Camera camera = scnManager.getActiveScene().getCamera();
             if (Optional.ofNullable(camera).isPresent()) {
@@ -1580,11 +1574,7 @@
                 .filter(Node::isActive)
                 .filter(o -> ((GameObject) o).getStickToCamera() == stickToCamera)
                 .forEach(o -> {
-<<<<<<< HEAD
-                    drawGameObject(gb, (GameObject) o);
-=======
                     drawGameObject(gb, scn, (GameObject) o);
->>>>>>> 275e2c0a
                     drawDebugInfo(gb, (GameObject) o);
                 });
     }
@@ -1659,15 +1649,10 @@
                 0, 0, bufferSize.width, bufferSize.height,
                 null);
         g.setColor(Color.ORANGE);
-<<<<<<< HEAD
         if (debug > 0) {
             g.drawString(prepareStatsString(stats, "[ ", " ]", " | "),
                     16, frame.getHeight() - 16);
         }
-=======
-        g.drawString(prepareStatsString(stats, "[ ", " ]", " | "),
-                16, frame.getHeight() - 16);
->>>>>>> 275e2c0a
         g.dispose();
         frame.getBufferStrategy().show();
     }
