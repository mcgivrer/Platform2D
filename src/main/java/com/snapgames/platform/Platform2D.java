--- conflicted
+++ resolved
@@ -594,11 +594,7 @@
 
         List<? extends Node> getChild();
 
-<<<<<<< HEAD
         void add(GameObject go);
-=======
-        void addGameObject(GameObject go);
->>>>>>> 4d8c4ed7
 
         GameObject getObject(String goName);
 
@@ -628,19 +624,11 @@
         }
 
 
-<<<<<<< HEAD
         public void add(GameObject gameObject) {
             super.add(gameObject);
             objectMap.put(gameObject.getName(), gameObject);
             // update statistics data
             getChild().sort((a, b) -> Integer.compare(((GameObject) a).priority, ((GameObject) b).priority));
-=======
-        public void addGameObject(GameObject gameObject) {
-            children.add(gameObject);
-            objectMap.put(gameObject.getName(), gameObject);
-            // update statistics data
-            children.sort((a, b) -> Integer.compare(((GameObject) a).priority, ((GameObject) b).priority));
->>>>>>> 4d8c4ed7
         }
 
         public GameObject getObject(String name) {
@@ -708,11 +696,7 @@
             BufferedImage bckImage = (BufferedImage) getResource("/assets/images/backgrounds/volcano.png");
             ImageObject backgroundIObj = (ImageObject) new ImageObject("background")
                 .setImage(bckImage).setPriority(0);
-<<<<<<< HEAD
             add(backgroundIObj);
-=======
-            addGameObject(backgroundIObj);
->>>>>>> 4d8c4ed7
 
             // add welcome message
             String welcomeTxt = getMessage("app.start.welcome");
@@ -727,11 +711,7 @@
                 .setBorderColor(Color.WHITE)
                 .setPriority(1)
                 .setStaticObject(true);
-<<<<<<< HEAD
             add(txtObject);
-=======
-            addGameObject(txtObject);
->>>>>>> 4d8c4ed7
         }
 
         @Override
@@ -931,12 +911,14 @@
 
     private void logDebugSceneTreeNode(Node node, int level) {
 
-        debug("%s|_ node:%s", "   ".repeat(level), node.getName());
-        level += 1;
-        for (Node n : node.getChild()) {
-            debug("%s|_ node:%s", "   ".repeat(level), n.getName());
-            if (n.getChild().size() > 0) {
-                logDebugSceneTreeNode(n, level);
+        if (node != null) {
+            debug("%s|_ node:%s", "   ".repeat(level), node.getName());
+            level += 1;
+            for (Node n : node.getChild()) {
+                debug("%s|_ node:%s", "   ".repeat(level), n.getName());
+                if (n.getChild().size() > 0) {
+                    logDebugSceneTreeNode(n, level);
+                }
             }
         }
     }
