--- conflicted
+++ resolved
@@ -55,11 +55,7 @@
         // add a player object
         GameObject player = new GameObject(
                 "player",
-<<<<<<< HEAD
                 world.getPlayArea().getWidth() * 0.5, world.getPlayArea().getHeight() * 0.5,
-=======
-                renderer.getBufferSize().width >> 1, renderer.getBufferSize().height >> 1,
->>>>>>> e42e117d
                 16, 16)
                 .setMaterial(new Platform2D.Material("player", 1.0, 0.30, 0.92))
                 .addAttribute("energy", 100)
@@ -114,13 +110,13 @@
         setCamera(new Platform2D.Camera("cam01")
                 .setTarget(player)
                 .setTweenFactor(0.05)
-<<<<<<< HEAD
-                .setViewport(new Rectangle2D.Double(0, 0, app.getBufferSize().getWidth(), app.getBufferSize().getHeight())));
+                .setViewport(
+                        new Rectangle2D.Double(0, 0,
+                                renderer.getBufferSize().getWidth(),
+                                renderer.getBufferSize().getHeight())))
+        ;
         // play sound when ready
         app.getSoundManager().playSound("toc");
-=======
-                .setViewport(new Rectangle2D.Double(0, 0, renderer.getBufferSize().getWidth(), renderer.getBufferSize().getHeight())));
->>>>>>> e42e117d
 
     }
 
@@ -190,23 +186,13 @@
         }
     }
 
-<<<<<<< HEAD
     private void addEnemies(Platform2D.World w, GameObject player, int nbEnemies) {
-=======
-    private void addEnemies(Platform2D app, GameObject go, int nbEnemies) {
-        Platform2D.Renderer renderer = app.getRenderer();
->>>>>>> e42e117d
-        Platform2D.Scene scn = app.getSceneManager().getActive();
 
         for (int i = 0; i < nbEnemies; i++) {
             // add a player object
             GameObject enemy = new GameObject(
                     "enemy_" + i,
-<<<<<<< HEAD
                     Math.random() * w.getPlayArea().getWidth(), Math.random() * w.getPlayArea().getHeight(),
-=======
-                    Math.random() * renderer.getBufferSize().width, Math.random() * renderer.getBufferSize().height,
->>>>>>> e42e117d
                     8, 8)
                     .setMaterial(new Platform2D.Material("enemy", 0.7, 0.80, 0.99))
                     .setFillColor(Color.BLUE)
